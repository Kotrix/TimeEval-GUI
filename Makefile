install:
	pip install -r requirements.txt

run:
	python -m timeeval_gui

<<<<<<< HEAD
clear:
	pip uninstall -r requirements.txt
=======
clean:
	rm -r timeeval-files
>>>>>>> 74e9c4db
<|MERGE_RESOLUTION|>--- conflicted
+++ resolved
@@ -4,10 +4,5 @@
 run:
 	python -m timeeval_gui
 
-<<<<<<< HEAD
-clear:
-	pip uninstall -r requirements.txt
-=======
 clean:
-	rm -r timeeval-files
->>>>>>> 74e9c4db
+	rm -r timeeval-files