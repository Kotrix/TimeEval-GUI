--- conflicted
+++ resolved
@@ -6,14 +6,8 @@
 import pandas as pd
 import requests
 import yaml
-<<<<<<< HEAD
-from gutenTAG.generator import TimeSeries
-from gutenTAG.generator.timeseries import TrainingType
-from gutenTAG.utils.global_variables import UNSUPERVISED_FILENAME, SUPERVISED_FILENAME, SEMI_SUPERVISED_FILENAME
-=======
 from gutenTAG import GutenTAG
 from gutenTAG.addons.timeeval import TimeEvalAddOn
->>>>>>> 2b2b3655
 
 from timeeval_gui.config import GUTENTAG_CONFIG_SCHEMA_ANOMALY_KIND_URL, TIMEEVAL_FILES_PATH
 
@@ -44,17 +38,6 @@
         with self._anomaly_kind_schema_path.open("r") as fh:
             return yaml.load(fh, Loader=yaml.FullLoader)
 
-<<<<<<< HEAD
-    def store_ts(self, timeseries: TimeSeries) -> None:
-        path = self._ts_path / timeseries.dataset_name
-        path.mkdir(exist_ok=True)
-
-        timeseries.to_csv(path / UNSUPERVISED_FILENAME, TrainingType.TEST)
-        if timeseries.supervised:
-            timeseries.to_csv(path / SUPERVISED_FILENAME, TrainingType.TRAIN_ANOMALIES)
-        if timeseries.semi_supervised:
-            timeseries.to_csv(path / SEMI_SUPERVISED_FILENAME, TrainingType.TRAIN_NO_ANOMALIES)
-=======
     def store_ts(self, gt: GutenTAG) -> None:
         # process time series with TimeEvalAddOn to create dataset metadata
         with tempfile.TemporaryDirectory() as tmp_path:
@@ -74,7 +57,6 @@
 
         # remove overview file (contains outdated information)
         (self._ts_path / "overview.yaml").unlink()
->>>>>>> 2b2b3655
 
     def _load_anomaly_kind_configuration_schema(self) -> None:
         result = requests.get(GUTENTAG_CONFIG_SCHEMA_ANOMALY_KIND_URL)
